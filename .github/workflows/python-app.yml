# This workflow will install Python dependencies, run tests and lint with a single version of Python
# For more information see: https://docs.github.com/en/actions/automating-builds-and-tests/building-and-testing-python

name: Python application

on:
  workflow_dispatch:
    inputs:
      pull_request_to_test:
        description: 'Pull Request Id to Test'
        required: true
        default: '1'
<<<<<<< HEAD
=======
  push:

>>>>>>> 6cf5ab6c
  pull_request:
    types:
      - closed

jobs:
  build:
    runs-on: ubuntu-latest
    steps:
    - uses: actions/checkout@v4
    - name: Set up Python 3.9
      uses: actions/setup-python@v3
      with:
        python-version: "3.9"
    - name: Install dependencies
      run: |
        python -m pip install --upgrade pip
        pip install flake8 pytest
        if [ -f requirements.txt ]; then pip install -r requirements.txt; fi
    - name: Run Script
      run: |
        export PR_NUMBER=${{ github.event.inputs.pull_request_to_test }} && export GITHUB_TOKEN=${{ secrets.GITHUB_TOKEN }} && python compass-monorepo-script.py
  if_merged:
    if: github.event.pull_request.merged == true
    runs-on: ubuntu-latest
    steps:
    - uses: actions/checkout@v4
    - run: |
        echo The PR was merged
    - name: Set up Python 3.9
      uses: actions/setup-python@v3
      with:
        python-version: "3.9"
    - name: Install dependencies
      run: |
        python -m pip install --upgrade pip
        pip install flake8 pytest
        if [ -f requirements.txt ]; then pip install -r requirements.txt; fi
    - name: Run Script
      run: |
        export PR_NUMBER=${{ github.event.pull_request.number }} && export GITHUB_TOKEN=${{ secrets.GITHUB_TOKEN }} python compass-monorepo-script.py
    - name: Archive results
      uses: actions/upload-artifact@v4
      with:
        name: metrics-report
        path: deployment_metrics.json<|MERGE_RESOLUTION|>--- conflicted
+++ resolved
@@ -10,11 +10,6 @@
         description: 'Pull Request Id to Test'
         required: true
         default: '1'
-<<<<<<< HEAD
-=======
-  push:
-
->>>>>>> 6cf5ab6c
   pull_request:
     types:
       - closed
